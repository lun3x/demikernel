--- conflicted
+++ resolved
@@ -276,34 +276,31 @@
         // FIXME: add IPv6 support; https://github.com/microsoft/demikernel/issues/935
         let remote: SocketAddrV4 = unwrap_socketaddr(remote)?;
 
-<<<<<<< HEAD
-        let handle: TaskHandle = match self.runtime.get_queue_type(&qd)? {
-            QType::TcpSocket => {
-                let future: ConnectFuture<N> = self.ipv4.tcp.connect(qd, remote)?;
-                let coroutine: Pin<Box<Operation>> = Box::pin(async move {
-                    // Wait for connect to complete.
-                    let result: Result<SocketAddrV4, Fail> = future.await;
-                    // Handle result.
-                    match result {
-                        Ok(addr) => (qd, OperationResult::Connect(addr)),
-                        Err(e) => (qd, OperationResult::Failed(e)),
-                    }
-                });
-                let task_id: String = format!("Inetstack::TCP::connect for qd={:?}", qd);
-                self.runtime.insert_coroutine(task_id.as_str(), coroutine)
-            },
-            _ => return Err(Fail::new(libc::EINVAL, "invalid queue type")),
-        }?;
-
-        let qt: QToken = handle.get_task_id().into();
-        trace!("connect() qt={:?}", qt);
-        Ok(qt)
-=======
+        // let handle: TaskHandle = match self.runtime.get_queue_type(&qd)? {
+        //     QType::TcpSocket => {
+        //         let future: ConnectFuture<N> = self.ipv4.tcp.connect(qd, remote)?;
+        //         let coroutine: Pin<Box<Operation>> = Box::pin(async move {
+        //             // Wait for connect to complete.
+        //             let result: Result<SocketAddrV4, Fail> = future.await;
+        //             // Handle result.
+        //             match result {
+        //                 Ok(addr) => (qd, OperationResult::Connect(addr)),
+        //                 Err(e) => (qd, OperationResult::Failed(e)),
+        //             }
+        //         });
+        //         let task_id: String = format!("Inetstack::TCP::connect for qd={:?}", qd);
+        //         self.runtime.insert_coroutine(task_id.as_str(), coroutine)
+        //     },
+        //     _ => return Err(Fail::new(libc::EINVAL, "invalid queue type")),
+        // }?;
+
+        // let qt: QToken = handle.get_task_id().into();
+        // trace!("connect() qt={:?}", qt);
+        // Ok(qt)
         match self.runtime.get_queue_type(&qd)? {
             QType::TcpSocket => self.ipv4.tcp.connect(qd, remote),
             _ => Err(Fail::new(libc::EINVAL, "invalid queue type")),
         }
->>>>>>> 9c867218
     }
 
     ///
