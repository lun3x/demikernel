// Copyright (c) Microsoft Corporation.
// Licensed under the MIT license.

//======================================================================================================================
// Imports
//======================================================================================================================

use crate::{
    catnap::transport::{
        SharedCatnapTransport,
        SocketDescriptor,
    },
    runtime::{
        fail::Fail,
        limits,
        memory::DemiBuffer,
        network::socket::{
            operation::SocketOp,
            state::SocketStateMachine,
        },
        queue::{
            IoQueue,
            QType,
        },
        scheduler::{
            TaskHandle,
            Yielder,
        },
        QToken,
        SharedObject,
    },
};
use ::socket2::{
    Domain,
    Type,
};
use ::std::{
    any::Any,
    net::SocketAddr,
    ops::{
        Deref,
        DerefMut,
    },
};

//======================================================================================================================
// Structures
//======================================================================================================================

/// CatnapQueue represents a single Catnap queue. It contains all of the Catnap-specific functionality that operates on
/// a single queue. It is stateless, all state is kept in the Socket data structure.
pub struct CatnapQueue {
    qtype: QType,
    /// The state machine.
    state_machine: SocketStateMachine,
    /// Underlying socket.
    socket: SocketDescriptor,
    /// The local address to which the socket is bound.
    local: Option<SocketAddr>,
    /// The remote address to which the socket is connected.
    remote: Option<SocketAddr>,
    /// Underlying network transport.
    transport: SharedCatnapTransport,
}

#[derive(Clone)]
pub struct SharedCatnapQueue(SharedObject<CatnapQueue>);

//======================================================================================================================
// Associated Functions
//======================================================================================================================

impl CatnapQueue {
    pub fn new(domain: Domain, typ: Type, mut transport: SharedCatnapTransport) -> Result<Self, Fail> {
        // This was previously checked in the LibOS layer.
        debug_assert!(typ == Type::STREAM || typ == Type::DGRAM);

        let qtype: QType = match typ {
            Type::STREAM => QType::TcpSocket,
            Type::DGRAM => QType::UdpSocket,
            // The following statement is unreachable because we have checked this on the libOS layer.
            _ => unreachable!("Invalid socket type (typ={:?})", typ),
        };

        let socket: SocketDescriptor = transport.socket(domain, typ)?;
        Ok(Self {
            qtype,
            state_machine: SocketStateMachine::new_unbound(typ),
            socket,
            local: None,
            remote: None,
            transport,
        })
    }
}

/// Associate Functions for Catnap LibOS
impl SharedCatnapQueue {
    pub fn new(domain: Domain, typ: Type, transport: SharedCatnapTransport) -> Result<Self, Fail> {
        Ok(Self(SharedObject::new(CatnapQueue::new(domain, typ, transport)?)))
    }

    /// Binds the target queue to `local` address.
    pub fn bind(&mut self, local: SocketAddr) -> Result<(), Fail> {
        self.state_machine.prepare(SocketOp::Bind)?;
        // Bind underlying socket.
        match self.transport.clone().bind(&mut self.socket, local) {
            Ok(_) => {
                self.local = Some(local);
                self.state_machine.commit();
                Ok(())
            },
            Err(e) => {
                self.state_machine.abort();
                Err(e)
            },
        }
    }

    /// Sets the target queue to listen for incoming connections.
    pub fn listen(&mut self, backlog: usize) -> Result<(), Fail> {
        // Begins the listen operation.
        self.state_machine.prepare(SocketOp::Listen)?;

        match self.transport.clone().listen(&mut self.socket, backlog) {
            Ok(_) => {
                self.state_machine.commit();
                Ok(())
            },
            Err(e) => {
                self.state_machine.abort();
                Err(e)
            },
        }
    }

    /// Starts a coroutine to begin accepting on this queue. This function contains all of the single-queue,
    /// synchronous functionality necessary to start an accept.
    pub fn accept<F>(&mut self, coroutine_constructor: F) -> Result<QToken, Fail>
    where
        F: FnOnce() -> Result<TaskHandle, Fail>,
    {
        self.state_machine.may_accept()?;
        let task_handle: TaskHandle = self.do_generic_sync_control_path_call(coroutine_constructor)?;
        Ok(task_handle.get_task_id().into())
    }

    /// Asynchronously accepts a new connection on the queue. This function contains all of the single-queue,
    /// asynchronous code necessary to run an accept and any single-queue functionality after the accept completes.
    pub async fn accept_coroutine(&mut self, yielder: Yielder) -> Result<Self, Fail> {
        self.state_machine.may_accept()?;
        match self.transport.clone().accept(&mut self.socket, yielder).await {
            // Operation completed.
            Ok((new_socket, saddr)) => {
                trace!("connection accepted ({:?})", new_socket);
                Ok(Self(SharedObject::new(CatnapQueue {
                    qtype: self.qtype,
                    state_machine: SocketStateMachine::new_established(),
                    socket: new_socket,
                    local: None,
                    remote: Some(saddr),
                    transport: self.transport.clone(),
                })))
            },
            Err(Fail { errno, cause: _ }) if errno == libc::EBADF => {
                // Socket has been closed.
                Err(Fail::new(errno, "socket was closed"))
            },
            Err(e) => Err(e),
        }
    }

    /// Start an asynchronous coroutine to start connecting this queue. This function contains all of the single-queue,
    /// asynchronous code necessary to connect to a remote endpoint and any single-queue functionality after the
    /// connect completes.
    pub fn connect<F>(&mut self, coroutine_constructor: F) -> Result<QToken, Fail>
    where
        F: FnOnce() -> Result<TaskHandle, Fail>,
    {
        self.state_machine.prepare(SocketOp::Connect)?;
        let task_handle: TaskHandle = self.do_generic_sync_control_path_call(coroutine_constructor)?;
        Ok(task_handle.get_task_id().into())
    }

    /// Asynchronously connects the target queue to a remote address. This function contains all of the single-queue,
    /// asynchronous code necessary to run a connect and any single-queue functionality after the connect completes.
<<<<<<< HEAD
    pub async fn do_connect(&mut self, remote: SocketAddrV4, yielder: Yielder) -> Result<SocketAddrV4, Fail> {
        loop {
            match self.socket.try_connect(remote) {
                Ok(r) => return Ok(r),
                Err(Fail { errno, cause: _ }) if DemiRuntime::should_retry(errno) => {
                    // Operation in progress. Check if cancelled.
                    if let Err(e) = yielder.yield_once().await {
                        self.socket.rollback();
                        return Err(e);
                    }
                },
                Err(Fail { errno, cause: _ }) if errno == libc::EBADF => {
                    // Socket has been closed.
                    return Err(Fail::new(errno, "Socket was closed"));
                },
                Err(e) => {
                    self.socket.rollback();
                    return Err(e);
                },
            }
=======
    pub async fn connect_coroutine(&mut self, remote: SocketAddr, yielder: Yielder) -> Result<(), Fail> {
        // Check whether we can connect.
        self.state_machine.may_connect()?;
        match self.transport.clone().connect(&mut self.socket, remote, yielder).await {
            Ok(()) => {
                // Successfully connected to remote.
                self.state_machine.prepare(SocketOp::Established)?;
                self.state_machine.commit();
                self.remote = Some(remote);
                Ok(())
            },
            Err(e) => {
                // If connect does not succeed, we close the socket.
                self.state_machine.prepare(SocketOp::Closed)?;
                self.state_machine.commit();
                Err(e)
            },
>>>>>>> 9c867218
        }
    }

    /// Start an asynchronous coroutine to close this queue.
    pub fn async_close<F>(&mut self, coroutine_constructor: F) -> Result<QToken, Fail>
    where
        F: FnOnce() -> Result<TaskHandle, Fail>,
    {
        self.state_machine.prepare(SocketOp::Close)?;
        let task_handle: TaskHandle = self.do_generic_sync_control_path_call(coroutine_constructor)?;
        Ok(task_handle.get_task_id().into())
    }

    /// Close this queue. This function contains all the single-queue functionality to synchronously close a queue.
    pub fn close(&mut self) -> Result<(), Fail> {
        self.state_machine.prepare(SocketOp::Close)?;
        self.state_machine.commit();
        match self.transport.clone().close(&mut self.socket) {
            Ok(()) => {
                self.state_machine.prepare(SocketOp::Closed)?;
                self.state_machine.commit();
                Ok(())
            },
            Err(e) => Err(e),
        }
    }

    /// Asynchronously closes this queue. This function contains all of the single-queue, asynchronous code necessary
    /// to close a queue and any single-queue functionality after the close completes.
    pub async fn close_coroutine(&mut self, yielder: Yielder) -> Result<(), Fail> {
        match self.transport.clone().async_close(&mut self.socket, yielder).await {
            Ok(()) => {
                self.state_machine.prepare(SocketOp::Closed)?;
                self.state_machine.commit();
                Ok(())
            },
            Err(e) => Err(e),
        }
    }

    /// Schedule a coroutine to push to this queue. This function contains all of the single-queue,
    /// asynchronous code necessary to run push a buffer and any single-queue functionality after the push completes.
    pub fn push<F>(&mut self, coroutine_constructor: F) -> Result<QToken, Fail>
    where
        F: FnOnce() -> Result<TaskHandle, Fail>,
    {
        self.state_machine.may_push()?;
        self.do_generic_sync_data_path_call(coroutine_constructor)
    }

    /// Asynchronously push data to the queue. This function contains all of the single-queue, asynchronous code
    /// necessary to push to the queue and any single-queue functionality after the push completes.
    pub async fn push_coroutine(
        &mut self,
        buf: &mut DemiBuffer,
        addr: Option<SocketAddr>,
        yielder: Yielder,
    ) -> Result<(), Fail> {
        self.state_machine.may_push()?;
        match self.transport.clone().push(&mut self.socket, buf, addr, yielder).await {
            Ok(()) => {
                debug_assert_eq!(buf.len(), 0);
                Ok(())
            },
            Err(e) => return Err(e),
        }
    }

    /// Schedules a coroutine to pop from this queue. This function contains all of the single-queue,
    /// asynchronous code necessary to pop a buffer from this queue and any single-queue functionality after the pop
    /// completes.
    pub fn pop<F>(&mut self, coroutine_constructor: F) -> Result<QToken, Fail>
    where
        F: FnOnce() -> Result<TaskHandle, Fail>,
    {
        self.state_machine.may_pop()?;
        self.do_generic_sync_data_path_call(coroutine_constructor)
    }

    /// Asynchronously pops data from the queue. This function contains all of the single-queue, asynchronous code
    /// necessary to pop from a queue and any single-queue functionality after the pop completes.
    pub async fn pop_coroutine(
        &mut self,
        size: Option<usize>,
        yielder: Yielder,
    ) -> Result<(Option<SocketAddr>, DemiBuffer), Fail> {
        self.state_machine.may_pop()?;
        let size: usize = size.unwrap_or(limits::RECVBUF_SIZE_MAX);
        let mut buf: DemiBuffer = DemiBuffer::new(size as u16);

        // Check that we allocated a DemiBuffer that is big enough.
        debug_assert_eq!(buf.len(), size);
        match self
            .transport
            .clone()
            .pop(&mut self.socket, &mut buf, size, yielder)
            .await
        {
            Ok(addr) => Ok((addr, buf)),
            Err(e) => Err(e),
        }
    }

    /// Generic function for spawning a control-path coroutine on [self].
    fn do_generic_sync_control_path_call<F>(&mut self, coroutine_constructor: F) -> Result<TaskHandle, Fail>
    where
        F: FnOnce() -> Result<TaskHandle, Fail>,
    {
        // Spawn coroutine.
        match coroutine_constructor() {
            // We successfully spawned the coroutine.
            Ok(task_handle) => {
                // Commit the operation on the socket.
                self.state_machine.commit();
                Ok(task_handle)
            },
            // We failed to spawn the coroutine.
            Err(e) => {
                // Abort the operation on the socket.
                self.state_machine.abort();
                Err(e)
            },
        }
    }

    /// Generic function for spawning a data-path coroutine on [self].
    fn do_generic_sync_data_path_call<F>(&mut self, coroutine_constructor: F) -> Result<QToken, Fail>
    where
        F: FnOnce() -> Result<TaskHandle, Fail>,
    {
        let task_handle: TaskHandle = coroutine_constructor()?;
        Ok(task_handle.get_task_id().into())
    }

    pub fn local(&self) -> Option<SocketAddr> {
        self.local
    }

    pub fn remote(&self) -> Option<SocketAddr> {
        self.remote
    }
}

//======================================================================================================================
// Trait implementation
//======================================================================================================================

impl IoQueue for SharedCatnapQueue {
    fn get_qtype(&self) -> crate::QType {
        self.qtype
    }

    fn as_any_ref(&self) -> &dyn Any {
        self
    }

    fn as_any_mut(&mut self) -> &mut dyn Any {
        self
    }

    fn as_any(self: Box<Self>) -> Box<dyn Any> {
        self
    }
}

impl Deref for SharedCatnapQueue {
    type Target = CatnapQueue;

    fn deref(&self) -> &Self::Target {
        self.0.deref()
    }
}

impl DerefMut for SharedCatnapQueue {
    fn deref_mut(&mut self) -> &mut Self::Target {
        self.0.deref_mut()
    }
}<|MERGE_RESOLUTION|>--- conflicted
+++ resolved
@@ -184,29 +184,27 @@
 
     /// Asynchronously connects the target queue to a remote address. This function contains all of the single-queue,
     /// asynchronous code necessary to run a connect and any single-queue functionality after the connect completes.
-<<<<<<< HEAD
-    pub async fn do_connect(&mut self, remote: SocketAddrV4, yielder: Yielder) -> Result<SocketAddrV4, Fail> {
-        loop {
-            match self.socket.try_connect(remote) {
-                Ok(r) => return Ok(r),
-                Err(Fail { errno, cause: _ }) if DemiRuntime::should_retry(errno) => {
-                    // Operation in progress. Check if cancelled.
-                    if let Err(e) = yielder.yield_once().await {
-                        self.socket.rollback();
-                        return Err(e);
-                    }
-                },
-                Err(Fail { errno, cause: _ }) if errno == libc::EBADF => {
-                    // Socket has been closed.
-                    return Err(Fail::new(errno, "Socket was closed"));
-                },
-                Err(e) => {
-                    self.socket.rollback();
-                    return Err(e);
-                },
-            }
-=======
-    pub async fn connect_coroutine(&mut self, remote: SocketAddr, yielder: Yielder) -> Result<(), Fail> {
+    // pub async fn do_connect(&mut self, remote: SocketAddrV4, yielder: Yielder) -> Result<SocketAddrV4, Fail> {
+    //     loop {
+    //         match self.socket.try_connect(remote) {
+    //             Ok(r) => return Ok(r),
+    //             Err(Fail { errno, cause: _ }) if DemiRuntime::should_retry(errno) => {
+    //                 // Operation in progress. Check if cancelled.
+    //                 if let Err(e) = yielder.yield_once().await {
+    //                     self.socket.rollback();
+    //                     return Err(e);
+    //                 }
+    //             },
+    //             Err(Fail { errno, cause: _ }) if errno == libc::EBADF => {
+    //                 // Socket has been closed.
+    //                 return Err(Fail::new(errno, "Socket was closed"));
+    //             },
+    //             Err(e) => {
+    //                 self.socket.rollback();
+    //                 return Err(e);
+    //             },
+    //         }
+    pub async fn connect_coroutine(&mut self, remote: SocketAddr, yielder: Yielder) -> Result<SocketAddrV4, Fail> {
         // Check whether we can connect.
         self.state_machine.may_connect()?;
         match self.transport.clone().connect(&mut self.socket, remote, yielder).await {
@@ -223,7 +221,6 @@
                 self.state_machine.commit();
                 Err(e)
             },
->>>>>>> 9c867218
         }
     }
 
