// Copyright (c) Microsoft Corporation.
// Licensed under the MIT license.

mod queue;
#[cfg_attr(target_os = "linux", path = "linux/transport.rs")]
#[cfg_attr(target_os = "windows", path = "win/transport.rs")]
mod transport;

//==============================================================================
// Imports
//==============================================================================

use crate::{
    catnap::{
        queue::SharedCatnapQueue,
        transport::SharedCatnapTransport,
    },
    demikernel::config::Config,
    pal::constants::SOMAXCONN,
    runtime::{
        fail::Fail,
        limits,
        memory::{
            DemiBuffer,
            MemoryRuntime,
        },
<<<<<<< HEAD
        network::unwrap_socketaddr,
=======
        network::{
            socket::SocketId,
            unwrap_socketaddr,
        },
>>>>>>> 9c867218
        queue::{
            downcast_queue,
            Operation,
            OperationResult,
        },
        scheduler::{
            TaskHandle,
            Yielder,
            YielderHandle,
        },
        types::{
<<<<<<< HEAD
            demi_accept_result_t,
            demi_connect_result_t,
            demi_opcode_t,
            demi_qr_value_t,
=======
>>>>>>> 9c867218
            demi_qresult_t,
            demi_sgarray_t,
        },
        QDesc,
        QToken,
        SharedDemiRuntime,
        SharedObject,
    },
};
use ::socket2::{
    Domain,
    Protocol,
    Type,
};
use ::std::{
    net::{
        Ipv4Addr,
        SocketAddr,
        SocketAddrV4,
    },
    ops::{
        Deref,
        DerefMut,
    },
    pin::Pin,
};

#[cfg(feature = "profiler")]
use crate::timer;

//======================================================================================================================
// Structures
//======================================================================================================================

/// [CatnapLibOS] represents a multi-queue Catnap library operating system that provides the Demikernel API on top of
/// the Linux/POSIX API. [CatnapLibOS] is stateless and purely contains multi-queue functionality necessary to run the
/// Catnap libOS. All state is kept in the [runtime] and [qtable].
/// TODO: Move [qtable] into [runtime] so all state is contained in the PosixRuntime.
pub struct CatnapLibOS {
    /// Underlying runtime.
    runtime: SharedDemiRuntime,
    /// Underlying network transport.
    transport: SharedCatnapTransport,
}

#[derive(Clone)]
pub struct SharedCatnapLibOS(SharedObject<CatnapLibOS>);

//======================================================================================================================
// Associate Functions
//======================================================================================================================

impl CatnapLibOS {
    pub fn new(config: &Config, runtime: SharedDemiRuntime) -> Self {
        Self {
            runtime: runtime.clone(),
            transport: SharedCatnapTransport::new(config, runtime),
        }
    }
}

/// Associate Functions for Catnap LibOS
impl SharedCatnapLibOS {
    /// Instantiates a Catnap LibOS.
    pub fn new(_config: &Config, runtime: SharedDemiRuntime) -> Self {
        Self(SharedObject::new(CatnapLibOS::new(_config, runtime)))
    }

    /// Creates a socket. This function contains the libOS-level functionality needed to create a SharedCatnapQueue that
    /// wraps the underlying POSIX socket.
    pub fn socket(&mut self, domain: Domain, typ: Type, _protocol: Protocol) -> Result<QDesc, Fail> {
        trace!("socket() domain={:?}, type={:?}, protocol={:?}", domain, typ, _protocol);

        // Parse communication domain.
        if domain != Domain::IPV4 {
            return Err(Fail::new(libc::ENOTSUP, "communication domain not supported"));
        }

        // Parse socket type.
        if (typ != Type::STREAM) && (typ != Type::DGRAM) {
            let cause: String = format!("socket type not supported (type={:?})", typ);
            error!("socket(): {}", cause);
            return Err(Fail::new(libc::ENOTSUP, &cause));
        }

        // Create underlying queue.
        let queue: SharedCatnapQueue = SharedCatnapQueue::new(domain, typ, self.transport.clone())?;
        let qd: QDesc = self.runtime.alloc_queue(queue);
        Ok(qd)
    }

    /// Binds a socket to a local endpoint. This function contains the libOS-level functionality needed to bind a
    /// SharedCatnapQueue to a local address.
    pub fn bind(&mut self, qd: QDesc, local: SocketAddr) -> Result<(), Fail> {
        trace!("bind() qd={:?}, local={:?}", qd, local);

        let localv4: SocketAddrV4 = unwrap_socketaddr(local)?;
        // Check if we are binding to the wildcard address.
        // FIXME: https://github.com/demikernel/demikernel/issues/189
        if localv4.ip() == &Ipv4Addr::UNSPECIFIED {
            let cause: String = format!("cannot bind to wildcard address (qd={:?})", qd);
            error!("bind(): {}", cause);
            return Err(Fail::new(libc::ENOTSUP, &cause));
        }

        // Check if we are binding to the wildcard port.
        // FIXME: https://github.com/demikernel/demikernel/issues/582
        if local.port() == 0 {
            let cause: String = format!("cannot bind to port 0 (qd={:?})", qd);
            error!("bind(): {}", cause);
            return Err(Fail::new(libc::ENOTSUP, &cause));
        }

        // Check wether the address is in use.
        if self.runtime.addr_in_use(localv4) {
            let cause: String = format!("address is already bound to a socket (qd={:?}", qd);
            error!("bind(): {}", &cause);
            return Err(Fail::new(libc::EADDRINUSE, &cause));
        }

        // Issue bind operation.
        self.get_shared_queue(&qd)?.bind(local)?;
        // Insert into address to queue descriptor table.
        self.runtime
            .insert_socket_id_to_qd(SocketId::Passive(localv4.clone()), qd);
        Ok(())
    }

    /// Sets a SharedCatnapQueue and its underlying socket as a passive one. This function contains the libOS-level
    /// functionality to move the SharedCatnapQueue and underlying socket into the listen state.
    pub fn listen(&mut self, qd: QDesc, backlog: usize) -> Result<(), Fail> {
        trace!("listen() qd={:?}, backlog={:?}", qd, backlog);

        // We just assert backlog here, because it was previously checked at PDPIX layer.
        debug_assert!((backlog > 0) && (backlog <= SOMAXCONN as usize));

        // Issue listen operation.
        self.get_shared_queue(&qd)?.listen(backlog)
    }

    /// Synchronous cross-queue code to start accepting a connection. This function schedules the asynchronous
    /// coroutine and performs any necessary synchronous, multi-queue operations at the libOS-level before beginning
    /// the accept.
    pub fn accept(&mut self, qd: QDesc) -> Result<QToken, Fail> {
        trace!("accept(): qd={:?}", qd);

        let mut queue: SharedCatnapQueue = self.get_shared_queue(&qd)?;
        let coroutine_constructor = || -> Result<TaskHandle, Fail> {
            let task_name: String = format!("Catnap::accept for qd={:?}", qd);
            let yielder: Yielder = Yielder::new();
            let yielder_handle: YielderHandle = yielder.get_handle();
            let coroutine: Pin<Box<Operation>> = Box::pin(self.clone().accept_coroutine(qd, yielder));
            self.runtime
                .insert_coroutine_with_tracking(&task_name, coroutine, yielder_handle, qd)
        };

        queue.accept(coroutine_constructor)
    }

    /// Asynchronous cross-queue code for accepting a connection. This function returns a coroutine that runs
    /// asynchronously to accept a connection and performs any necessary multi-queue operations at the libOS-level after
    /// the accept succeeds or fails.
    async fn accept_coroutine(mut self, qd: QDesc, yielder: Yielder) -> (QDesc, OperationResult) {
        // Grab the queue, make sure it hasn't been closed in the meantime.
        // This will bump the Rc refcount so the coroutine can have it's own reference to the shared queue data
        // structure and the SharedCatnapQueue will not be freed until this coroutine finishes.
        let mut queue: SharedCatnapQueue = match self.get_shared_queue(&qd) {
            Ok(queue) => queue.clone(),
            Err(e) => return (qd, OperationResult::Failed(e)),
        };
        // Wait for the accept operation to complete.
        match queue.accept_coroutine(yielder).await {
            Ok(new_queue) => {
                // TODO: Do we need to add this to the socket id to queue descriptor table?
                // It is safe to call except here because the new queue is connected and it should be connected to a
                // remote address.
                let addr: SocketAddr = new_queue
                    .remote()
                    .expect("An accepted socket must have a remote address");
                let new_qd: QDesc = self.runtime.alloc_queue(new_queue);
                // FIXME: add IPv6 support; https://github.com/microsoft/demikernel/issues/935
                (
                    qd,
                    OperationResult::Accept((new_qd, unwrap_socketaddr(addr).expect("we only support IPv4"))),
                )
            },
            Err(e) => {
                warn!("accept() listening_qd={:?}: {:?}", qd, &e);
                (qd, OperationResult::Failed(e))
            },
        }
    }

    /// Synchronous code to establish a connection to a remote endpoint. This function schedules the asynchronous
    /// coroutine and performs any necessary synchronous, multi-queue operations at the libOS-level before beginning
    /// the connect.
    pub fn connect(&mut self, qd: QDesc, remote: SocketAddr) -> Result<QToken, Fail> {
        trace!("connect() qd={:?}, remote={:?}", qd, remote);

        // FIXME: add IPv6 support; https://github.com/microsoft/demikernel/issues/935
        let mut queue: SharedCatnapQueue = self.get_shared_queue(&qd)?;
        let coroutine_constructor = || -> Result<TaskHandle, Fail> {
            let task_name: String = format!("Catnap::connect for qd={:?}", qd);
            let yielder: Yielder = Yielder::new();
            let yielder_handle: YielderHandle = yielder.get_handle();
            let coroutine: Pin<Box<Operation>> = Box::pin(self.clone().connect_coroutine(qd, remote, yielder));
            self.runtime
                .insert_coroutine_with_tracking(&task_name, coroutine, yielder_handle, qd)
        };

        queue.connect(coroutine_constructor)
    }

    /// Asynchronous code to establish a connection to a remote endpoint. This function returns a coroutine that runs
    /// asynchronously to connect a queue and performs any necessary multi-queue operations at the libOS-level after
    /// the connect succeeds or fails.
    async fn connect_coroutine(self, qd: QDesc, remote: SocketAddr, yielder: Yielder) -> (QDesc, OperationResult) {
        // Grab the queue, make sure it hasn't been closed in the meantime.
        // This will bump the Rc refcount so the coroutine can have it's own reference to the shared queue data
        // structure and the SharedCatnapQueue will not be freed until this coroutine finishes.
        let mut queue: SharedCatnapQueue = match self.get_shared_queue(&qd) {
            Ok(queue) => queue.clone(),
            Err(e) => return (qd, OperationResult::Failed(e)),
        };
        // Wait for connect operation to complete.
<<<<<<< HEAD
        match queue.do_connect(remote, yielder).await {
            Ok(addr) => (qd, OperationResult::Connect(addr)),
=======
        match queue.connect_coroutine(remote, yielder).await {
            Ok(()) => {
                // TODO: Do we need to add this to socket id to queue descriptor table?
                (qd, OperationResult::Connect)
            },
>>>>>>> 9c867218
            Err(e) => {
                warn!("connect() failed (qd={:?}, error={:?})", qd, e.cause);
                (qd, OperationResult::Failed(e))
            },
        }
    }

    /// Synchronously closes a SharedCatnapQueue and its underlying POSIX socket.
    pub fn close(&mut self, qd: QDesc) -> Result<(), Fail> {
        trace!("close() qd={:?}", qd);

        let mut queue: SharedCatnapQueue = self.get_shared_queue(&qd)?;
        // Issue close operation.
        queue.close()?;

        // If the queue was bound, remove from the socket id to queue descriptor table.
        if let Some(local) = queue.local() {
            self.runtime
                .remove_socket_id_to_qd(&SocketId::Passive(unwrap_socketaddr(local)?));
        }

        // Remove the queue from the queue table.
        self.runtime.free_queue::<SharedCatnapQueue>(&qd)?;
        Ok(())
    }

    /// Synchronous code to asynchronously close a queue. This function schedules the coroutine that asynchronously
    /// runs the close and any synchronous multi-queue functionality before the close begins.
    pub fn async_close(&mut self, qd: QDesc) -> Result<QToken, Fail> {
        trace!("async_close() qd={:?}", qd);

        let mut queue: SharedCatnapQueue = self.get_shared_queue(&qd)?;
        let coroutine_constructor = || -> Result<TaskHandle, Fail> {
            let task_name: String = format!("Catnap::close for qd={:?}", qd);
            let yielder: Yielder = Yielder::new();
            let yielder_handle = yielder.get_handle();
            let coroutine: Pin<Box<Operation>> = Box::pin(self.clone().close_coroutine(qd, yielder));
            self.runtime
                .insert_coroutine_with_tracking(&task_name, coroutine, yielder_handle, qd)
        };

        queue.async_close(coroutine_constructor)
    }

    /// Asynchronous code to close a queue. This function returns a coroutine that runs asynchronously to close a queue
    /// and the underlying POSIX socket and performs any necessary multi-queue operations at the libOS-level after
    /// the close succeeds or fails.
    async fn close_coroutine(mut self, qd: QDesc, yielder: Yielder) -> (QDesc, OperationResult) {
        // Grab the queue, make sure it hasn't been closed in the meantime.
        // This will bump the Rc refcount so the coroutine can have it's own reference to the shared queue data
        // structure and the SharedCatnapQueue will not be freed until this coroutine finishes.
        let mut queue: SharedCatnapQueue = match self.runtime.get_shared_queue(&qd) {
            Ok(queue) => queue,
            Err(e) => return (qd, OperationResult::Failed(e)),
        };
        // Wait for close operation to complete.
        match queue.close_coroutine(yielder).await {
            Ok(()) => {
                // If the queue was bound, remove from the socket id to queue descriptor table.
                if let Some(local) = queue.local() {
                    // FIXME: add IPv6 support; https://github.com/microsoft/demikernel/issues/935
                    self.runtime.remove_socket_id_to_qd(&SocketId::Passive(
                        unwrap_socketaddr(local).expect("we only support IPv4"),
                    ));
                }
                // Remove the queue from the queue table. Expect is safe here because we looked up the queue to
                // schedule this coroutine and no other close coroutine should be able to run due to state machine
                // checks.
                self.runtime
                    .free_queue::<SharedCatnapQueue>(&qd)
                    .expect("queue should exist");
                (qd, OperationResult::Close)
            },
            Err(e) => {
                warn!("async_close() qd={:?}: {:?}", qd, &e);
                (qd, OperationResult::Failed(e))
            },
        }
    }

    /// Synchronous code to push [buf] to a SharedCatnapQueue and its underlying POSIX socket. This function schedules the
    /// coroutine that asynchronously runs the push and any synchronous multi-queue functionality before the push
    /// begins.
    pub fn push(&mut self, qd: QDesc, sga: &demi_sgarray_t) -> Result<QToken, Fail> {
        trace!("push() qd={:?}", qd);

        let buf: DemiBuffer = self.runtime.clone_sgarray(sga)?;
        if buf.len() == 0 {
            return Err(Fail::new(libc::EINVAL, "zero-length buffer"));
        };

        let mut queue: SharedCatnapQueue = self.get_shared_queue(&qd)?;
        let coroutine_constructor = || -> Result<TaskHandle, Fail> {
            let task_name: String = format!("Catnap::push for qd={:?}", qd);
            let yielder: Yielder = Yielder::new();
            let yielder_handle: YielderHandle = yielder.get_handle();
            let coroutine: Pin<Box<Operation>> = Box::pin(self.clone().push_coroutine(qd, buf, yielder));
            self.runtime
                .insert_coroutine_with_tracking(&task_name, coroutine, yielder_handle, qd)
        };

        queue.push(coroutine_constructor)
    }

    /// Asynchronous code to push [buf] to a SharedCatnapQueue and its underlying POSIX socket. This function returns a
    /// coroutine that runs asynchronously to push a queue and its underlying POSIX socket and performs any necessary
    /// multi-queue operations at the libOS-level after the push succeeds or fails.
    async fn push_coroutine(self, qd: QDesc, mut buf: DemiBuffer, yielder: Yielder) -> (QDesc, OperationResult) {
        // Grab the queue, make sure it hasn't been closed in the meantime.
        // This will bump the Rc refcount so the coroutine can have it's own reference to the shared queue data
        // structure and the SharedCatnapQueue will not be freed until this coroutine finishes.
        let mut queue: SharedCatnapQueue = match self.get_shared_queue(&qd) {
            Ok(queue) => queue,
            Err(e) => return (qd, OperationResult::Failed(e)),
        };
        // Wait for push to complete.
        match queue.push_coroutine(&mut buf, None, yielder).await {
            Ok(()) => (qd, OperationResult::Push),
            Err(e) => {
                warn!("push() qd={:?}: {:?}", qd, &e);
                (qd, OperationResult::Failed(e))
            },
        }
    }

    /// Synchronous code to pushto [buf] to [remote] on a SharedCatnapQueue and its underlying POSIX socket. This
    /// function schedules the coroutine that asynchronously runs the pushto and any synchronous multi-queue
    /// functionality after pushto begins.
    pub fn pushto(&mut self, qd: QDesc, sga: &demi_sgarray_t, remote: SocketAddr) -> Result<QToken, Fail> {
        trace!("pushto() qd={:?}", qd);

        let buf: DemiBuffer = self.runtime.clone_sgarray(sga)?;
        if buf.len() == 0 {
            return Err(Fail::new(libc::EINVAL, "zero-length buffer"));
        }

        let mut queue: SharedCatnapQueue = self.get_shared_queue(&qd)?;
        let coroutine_constructor = || -> Result<TaskHandle, Fail> {
            let task_name: String = format!("Catnap::pushto for qd={:?}", qd);
            let yielder: Yielder = Yielder::new();
            let yielder_handle: YielderHandle = yielder.get_handle();
            let coroutine: Pin<Box<Operation>> = Box::pin(self.clone().pushto_coroutine(qd, buf, remote, yielder));
            self.runtime
                .insert_coroutine_with_tracking(&task_name, coroutine, yielder_handle, qd)
        };

        queue.push(coroutine_constructor)
    }

    /// Asynchronous code to pushto [buf] to [remote] on a SharedCatnapQueue and its underlying POSIX socket. This function
    /// returns a coroutine that runs asynchronously to pushto a queue and its underlying POSIX socket and performs any
    /// necessary multi-queue operations at the libOS-level after the pushto succeeds or fails.
    async fn pushto_coroutine(
        self,
        qd: QDesc,
        mut buf: DemiBuffer,
        remote: SocketAddr,
        yielder: Yielder,
    ) -> (QDesc, OperationResult) {
        // Grab the queue, make sure it hasn't been closed in the meantime.
        // This will bump the Rc refcount so the coroutine can have it's own reference to the shared queue data
        // structure and the SharedCatnapQueue will not be freed until this coroutine finishes.
        let mut queue: SharedCatnapQueue = match self.get_shared_queue(&qd) {
            Ok(queue) => queue,
            Err(e) => return (qd, OperationResult::Failed(e)),
        };
        // Wait for push to complete.
        match queue.push_coroutine(&mut buf, Some(remote), yielder).await {
            Ok(()) => (qd, OperationResult::Push),
            Err(e) => {
                warn!("pushto() qd={:?}: {:?}", qd, &e);
                (qd, OperationResult::Failed(e))
            },
        }
    }

    /// Synchronous code to pop data from a SharedCatnapQueue and its underlying POSIX socket of optional [size]. This
    /// function schedules the asynchronous coroutine and performs any necessary synchronous, multi-queue operations
    /// at the libOS-level before beginning the pop.
    pub fn pop(&mut self, qd: QDesc, size: Option<usize>) -> Result<QToken, Fail> {
        trace!("pop() qd={:?}, size={:?}", qd, size);

        // We just assert 'size' here, because it was previously checked at PDPIX layer.
        debug_assert!(size.is_none() || ((size.unwrap() > 0) && (size.unwrap() <= limits::POP_SIZE_MAX)));

        let mut queue: SharedCatnapQueue = self.get_shared_queue(&qd)?;
        let coroutine_constructor = || -> Result<TaskHandle, Fail> {
            let task_name: String = format!("Catnap::pop for qd={:?}", qd);
            let yielder: Yielder = Yielder::new();
            let yielder_handle: YielderHandle = yielder.get_handle();
            let coroutine: Pin<Box<Operation>> = Box::pin(self.clone().pop_coroutine(qd, size, yielder));
            self.runtime
                .insert_coroutine_with_tracking(&task_name, coroutine, yielder_handle, qd)
        };

        queue.pop(coroutine_constructor)
    }

    /// Asynchronous code to pop data from a SharedCatnapQueue and its underlying POSIX socket of optional [size]. This
    /// function returns a coroutine that asynchronously runs pop and performs any necessary multi-queue operations at
    /// the libOS-level after the pop succeeds or fails.
    async fn pop_coroutine(self, qd: QDesc, size: Option<usize>, yielder: Yielder) -> (QDesc, OperationResult) {
        // Grab the queue, make sure it hasn't been closed in the meantime.
        // This will bump the Rc refcount so the coroutine can have it's own reference to the shared queue data
        // structure and the SharedCatnapQueue will not be freed until this coroutine finishes.
        let mut queue: SharedCatnapQueue = match self.get_shared_queue(&qd) {
            Ok(queue) => queue,
            Err(e) => return (qd, OperationResult::Failed(e)),
        };

        // Wait for pop to complete.
        match queue.pop_coroutine(size, yielder).await {
            // FIXME: add IPv6 support; https://github.com/microsoft/demikernel/issues/935
            Ok((Some(addr), buf)) => (
                qd,
                OperationResult::Pop(Some(unwrap_socketaddr(addr).expect("we only support IPv4")), buf),
            ),
            Ok((None, buf)) => (qd, OperationResult::Pop(None, buf)),
            Err(e) => {
                warn!("pop() qd={:?}: {:?}", qd, &e);
                (qd, OperationResult::Failed(e))
            },
        }
    }

    pub fn poll(&mut self) {
        self.runtime.poll()
    }

    pub fn schedule(&self, qt: QToken) -> Result<TaskHandle, Fail> {
        self.runtime.from_task_id(qt)
    }

    pub fn pack_result(&mut self, handle: TaskHandle, qt: QToken) -> Result<demi_qresult_t, Fail> {
        self.runtime.remove_coroutine_and_get_result(&handle, qt.into())
    }

    /// Allocates a scatter-gather array.
    pub fn sgaalloc(&self, size: usize) -> Result<demi_sgarray_t, Fail> {
        trace!("sgalloc() size={:?}", size);
        self.runtime.alloc_sgarray(size)
    }

    /// Frees a scatter-gather array.
    pub fn sgafree(&self, sga: demi_sgarray_t) -> Result<(), Fail> {
        trace!("sgafree()");
        self.runtime.free_sgarray(sga)
    }

    /// This function gets a shared queue reference out of the I/O queue table. The type if a ref counted pointer to the
    /// queue itself.
    fn get_shared_queue(&self, qd: &QDesc) -> Result<SharedCatnapQueue, Fail> {
        self.runtime.get_shared_queue::<SharedCatnapQueue>(qd)
    }
}

//======================================================================================================================
// Trait Implementations
//======================================================================================================================

impl Drop for CatnapLibOS {
    // Releases all sockets allocated by Catnap.
    fn drop(&mut self) {
        for boxed_queue in self.runtime.get_mut_qtable().drain() {
            match downcast_queue::<SharedCatnapQueue>(boxed_queue) {
                Ok(mut queue) => {
                    if let Err(e) = queue.close() {
                        error!("close() failed (error={:?}", e);
                    }
                },
                Err(_) => {
                    error!("drop(): attempting to drop something that is not a SharedCatnapQueue");
                },
            }
        }
    }
}

impl Deref for SharedCatnapLibOS {
    type Target = CatnapLibOS;

    fn deref(&self) -> &Self::Target {
        self.0.deref()
    }
}

impl DerefMut for SharedCatnapLibOS {
    fn deref_mut(&mut self) -> &mut Self::Target {
        self.0.deref_mut()
    }
<<<<<<< HEAD
}

//==============================================================================
// Standalone Functions
//==============================================================================

/// Packs a [OperationResult] into a [demi_qresult_t].
fn pack_result(rt: &SharedDemiRuntime, result: OperationResult, qd: QDesc, qt: u64) -> demi_qresult_t {
    match result {
        OperationResult::Connect(local_addr) => {
            let saddr: SockAddr = socketaddrv4_to_sockaddr(&local_addr);
            let qr_value: demi_qr_value_t = demi_qr_value_t {
                cres: demi_connect_result_t { addr: saddr },
            };
            demi_qresult_t {
                qr_opcode: demi_opcode_t::DEMI_OPC_CONNECT,
                qr_qd: qd.into(),
                qr_qt: qt,
                qr_ret: 0,
                qr_value,
            }
        },
        OperationResult::Accept((new_qd, addr)) => {
            let saddr: SockAddr = socketaddrv4_to_sockaddr(&addr);
            let qr_value: demi_qr_value_t = demi_qr_value_t {
                ares: demi_accept_result_t {
                    qd: new_qd.into(),
                    addr: saddr,
                },
            };
            demi_qresult_t {
                qr_opcode: demi_opcode_t::DEMI_OPC_ACCEPT,
                qr_qd: qd.into(),
                qr_qt: qt,
                qr_ret: 0,
                qr_value,
            }
        },
        OperationResult::Push => demi_qresult_t {
            qr_opcode: demi_opcode_t::DEMI_OPC_PUSH,
            qr_qd: qd.into(),
            qr_qt: qt,
            qr_ret: 0,
            qr_value: unsafe { mem::zeroed() },
        },
        OperationResult::Pop(addr, bytes) => match rt.into_sgarray(bytes) {
            Ok(mut sga) => {
                if let Some(addr) = addr {
                    sga.sga_addr = socketaddrv4_to_sockaddr(&addr);
                }
                let qr_value: demi_qr_value_t = demi_qr_value_t { sga };
                demi_qresult_t {
                    qr_opcode: demi_opcode_t::DEMI_OPC_POP,
                    qr_qd: qd.into(),
                    qr_qt: qt,
                    qr_ret: 0,
                    qr_value,
                }
            },
            Err(e) => {
                warn!("Operation Failed: {:?}", e);
                demi_qresult_t {
                    qr_opcode: demi_opcode_t::DEMI_OPC_FAILED,
                    qr_qd: qd.into(),
                    qr_qt: qt,
                    qr_ret: e.errno as i64,
                    qr_value: unsafe { mem::zeroed() },
                }
            },
        },
        OperationResult::Close => demi_qresult_t {
            qr_opcode: demi_opcode_t::DEMI_OPC_CLOSE,
            qr_qd: qd.into(),
            qr_qt: qt,
            qr_ret: 0,
            qr_value: unsafe { mem::zeroed() },
        },
        OperationResult::Failed(e) => {
            warn!("Operation Failed: {:?}", e);
            demi_qresult_t {
                qr_opcode: demi_opcode_t::DEMI_OPC_FAILED,
                qr_qd: qd.into(),
                qr_qt: qt,
                qr_ret: e.errno as i64,
                qr_value: unsafe { mem::zeroed() },
            }
        },
    }
=======
>>>>>>> 9c867218
}<|MERGE_RESOLUTION|>--- conflicted
+++ resolved
@@ -24,14 +24,10 @@
             DemiBuffer,
             MemoryRuntime,
         },
-<<<<<<< HEAD
-        network::unwrap_socketaddr,
-=======
         network::{
             socket::SocketId,
             unwrap_socketaddr,
         },
->>>>>>> 9c867218
         queue::{
             downcast_queue,
             Operation,
@@ -43,13 +39,10 @@
             YielderHandle,
         },
         types::{
-<<<<<<< HEAD
             demi_accept_result_t,
             demi_connect_result_t,
             demi_opcode_t,
             demi_qr_value_t,
-=======
->>>>>>> 9c867218
             demi_qresult_t,
             demi_sgarray_t,
         },
@@ -275,16 +268,11 @@
             Err(e) => return (qd, OperationResult::Failed(e)),
         };
         // Wait for connect operation to complete.
-<<<<<<< HEAD
-        match queue.do_connect(remote, yielder).await {
-            Ok(addr) => (qd, OperationResult::Connect(addr)),
-=======
         match queue.connect_coroutine(remote, yielder).await {
             Ok(()) => {
                 // TODO: Do we need to add this to socket id to queue descriptor table?
-                (qd, OperationResult::Connect)
-            },
->>>>>>> 9c867218
+                (qd, OperationResult::Connect(addr))
+            },
             Err(e) => {
                 warn!("connect() failed (qd={:?}, error={:?})", qd, e.cause);
                 (qd, OperationResult::Failed(e))
@@ -575,95 +563,92 @@
     fn deref_mut(&mut self) -> &mut Self::Target {
         self.0.deref_mut()
     }
-<<<<<<< HEAD
 }
 
 //==============================================================================
 // Standalone Functions
 //==============================================================================
 
-/// Packs a [OperationResult] into a [demi_qresult_t].
-fn pack_result(rt: &SharedDemiRuntime, result: OperationResult, qd: QDesc, qt: u64) -> demi_qresult_t {
-    match result {
-        OperationResult::Connect(local_addr) => {
-            let saddr: SockAddr = socketaddrv4_to_sockaddr(&local_addr);
-            let qr_value: demi_qr_value_t = demi_qr_value_t {
-                cres: demi_connect_result_t { addr: saddr },
-            };
-            demi_qresult_t {
-                qr_opcode: demi_opcode_t::DEMI_OPC_CONNECT,
-                qr_qd: qd.into(),
-                qr_qt: qt,
-                qr_ret: 0,
-                qr_value,
-            }
-        },
-        OperationResult::Accept((new_qd, addr)) => {
-            let saddr: SockAddr = socketaddrv4_to_sockaddr(&addr);
-            let qr_value: demi_qr_value_t = demi_qr_value_t {
-                ares: demi_accept_result_t {
-                    qd: new_qd.into(),
-                    addr: saddr,
-                },
-            };
-            demi_qresult_t {
-                qr_opcode: demi_opcode_t::DEMI_OPC_ACCEPT,
-                qr_qd: qd.into(),
-                qr_qt: qt,
-                qr_ret: 0,
-                qr_value,
-            }
-        },
-        OperationResult::Push => demi_qresult_t {
-            qr_opcode: demi_opcode_t::DEMI_OPC_PUSH,
-            qr_qd: qd.into(),
-            qr_qt: qt,
-            qr_ret: 0,
-            qr_value: unsafe { mem::zeroed() },
-        },
-        OperationResult::Pop(addr, bytes) => match rt.into_sgarray(bytes) {
-            Ok(mut sga) => {
-                if let Some(addr) = addr {
-                    sga.sga_addr = socketaddrv4_to_sockaddr(&addr);
-                }
-                let qr_value: demi_qr_value_t = demi_qr_value_t { sga };
-                demi_qresult_t {
-                    qr_opcode: demi_opcode_t::DEMI_OPC_POP,
-                    qr_qd: qd.into(),
-                    qr_qt: qt,
-                    qr_ret: 0,
-                    qr_value,
-                }
-            },
-            Err(e) => {
-                warn!("Operation Failed: {:?}", e);
-                demi_qresult_t {
-                    qr_opcode: demi_opcode_t::DEMI_OPC_FAILED,
-                    qr_qd: qd.into(),
-                    qr_qt: qt,
-                    qr_ret: e.errno as i64,
-                    qr_value: unsafe { mem::zeroed() },
-                }
-            },
-        },
-        OperationResult::Close => demi_qresult_t {
-            qr_opcode: demi_opcode_t::DEMI_OPC_CLOSE,
-            qr_qd: qd.into(),
-            qr_qt: qt,
-            qr_ret: 0,
-            qr_value: unsafe { mem::zeroed() },
-        },
-        OperationResult::Failed(e) => {
-            warn!("Operation Failed: {:?}", e);
-            demi_qresult_t {
-                qr_opcode: demi_opcode_t::DEMI_OPC_FAILED,
-                qr_qd: qd.into(),
-                qr_qt: qt,
-                qr_ret: e.errno as i64,
-                qr_value: unsafe { mem::zeroed() },
-            }
-        },
-    }
-=======
->>>>>>> 9c867218
-}+// / Packs a [OperationResult] into a [demi_qresult_t].
+// fn pack_result(rt: &SharedDemiRuntime, result: OperationResult, qd: QDesc, qt: u64) -> demi_qresult_t {
+//     match result {
+//         OperationResult::Connect(local_addr) => {
+//             let saddr: SockAddr = socketaddrv4_to_sockaddr(&local_addr);
+//             let qr_value: demi_qr_value_t = demi_qr_value_t {
+//                 cres: demi_connect_result_t { addr: saddr },
+//             };
+//             demi_qresult_t {
+//                 qr_opcode: demi_opcode_t::DEMI_OPC_CONNECT,
+//                 qr_qd: qd.into(),
+//                 qr_qt: qt,
+//                 qr_ret: 0,
+//                 qr_value,
+//             }
+//         },
+//         OperationResult::Accept((new_qd, addr)) => {
+//             let saddr: SockAddr = socketaddrv4_to_sockaddr(&addr);
+//             let qr_value: demi_qr_value_t = demi_qr_value_t {
+//                 ares: demi_accept_result_t {
+//                     qd: new_qd.into(),
+//                     addr: saddr,
+//                 },
+//             };
+//             demi_qresult_t {
+//                 qr_opcode: demi_opcode_t::DEMI_OPC_ACCEPT,
+//                 qr_qd: qd.into(),
+//                 qr_qt: qt,
+//                 qr_ret: 0,
+//                 qr_value,
+//             }
+//         },
+//         OperationResult::Push => demi_qresult_t {
+//             qr_opcode: demi_opcode_t::DEMI_OPC_PUSH,
+//             qr_qd: qd.into(),
+//             qr_qt: qt,
+//             qr_ret: 0,
+//             qr_value: unsafe { mem::zeroed() },
+//         },
+//         OperationResult::Pop(addr, bytes) => match rt.into_sgarray(bytes) {
+//             Ok(mut sga) => {
+//                 if let Some(addr) = addr {
+//                     sga.sga_addr = socketaddrv4_to_sockaddr(&addr);
+//                 }
+//                 let qr_value: demi_qr_value_t = demi_qr_value_t { sga };
+//                 demi_qresult_t {
+//                     qr_opcode: demi_opcode_t::DEMI_OPC_POP,
+//                     qr_qd: qd.into(),
+//                     qr_qt: qt,
+//                     qr_ret: 0,
+//                     qr_value,
+//                 }
+//             },
+//             Err(e) => {
+//                 warn!("Operation Failed: {:?}", e);
+//                 demi_qresult_t {
+//                     qr_opcode: demi_opcode_t::DEMI_OPC_FAILED,
+//                     qr_qd: qd.into(),
+//                     qr_qt: qt,
+//                     qr_ret: e.errno as i64,
+//                     qr_value: unsafe { mem::zeroed() },
+//                 }
+//             },
+//         },
+//         OperationResult::Close => demi_qresult_t {
+//             qr_opcode: demi_opcode_t::DEMI_OPC_CLOSE,
+//             qr_qd: qd.into(),
+//             qr_qt: qt,
+//             qr_ret: 0,
+//             qr_value: unsafe { mem::zeroed() },
+//         },
+//         OperationResult::Failed(e) => {
+//             warn!("Operation Failed: {:?}", e);
+//             demi_qresult_t {
+//                 qr_opcode: demi_opcode_t::DEMI_OPC_FAILED,
+//                 qr_qd: qd.into(),
+//                 qr_qt: qt,
+//                 qr_ret: e.errno as i64,
+//                 qr_value: unsafe { mem::zeroed() },
+//             }
+//         },
+//     }
+// }